--- conflicted
+++ resolved
@@ -36,14 +36,11 @@
 	URL   string `json:"url" mapstruct:"url"`
 }
 
-<<<<<<< HEAD
-=======
 type Repository struct {
 	Type string `json:"type"`
 	URL  string `json:"url"`
 }
 
->>>>>>> 15379d10
 // match example: "author": "Isaac Z. Schlueter <i@izs.me> (http://blog.izs.me)"
 // ---> name: "Isaac Z. Schlueter" email: "i@izs.me" url: "http://blog.izs.me"
 var authorPattern = regexp.MustCompile(`^\s*(?P<name>[^<(]*)(\s+<(?P<email>.*)>)?(\s\((?P<url>.*)\))?\s*$`)
